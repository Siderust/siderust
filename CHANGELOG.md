--- conflicted
+++ resolved
@@ -9,12 +9,10 @@
 ### Added
 - Coordinate macro checkers
 - spherical::Direction, cartesian::Direction
-<<<<<<< HEAD
 - build scripts to fetch vsop87 coeffs and auto-generate static rust arrays
-=======
 - Converstion functions from/to Position/Direction
 - apply_aberration_to_direction / remove_aberration_from_direction
->>>>>>> 4e4563c5
+
 
 ### Changed
 - Geogreaphic constructor order.
