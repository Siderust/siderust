# Changelog
All notable changes to this project will be documented in this file.

The format is based on [Keep a Changelog](https://keepachangelog.com/en/1.0.0/),
and this project adheres to [Semantic Versioning](https://semver.org/spec/v2.0.0.html).

## [Unreleased]

### Added
- Coordinate macro checkers.
<<<<<<< HEAD
- spherical::Direction, cartesian::Direction, cartesian::Velocity.
- build scripts to fetch VSOP87 coeffs and auto-generate static rust arrays.
- Converstion functions from/to Position/Direction.
- apply_aberration_to_direction / remove_aberration_from_direction.
- Compute VSOP87 velocity.
- Implement Unit trait.
- Expand bodies catalog (Lagrange Points and other major bodies).


### Changed
- Geographic constructor order.
=======
- spherical::Direction, cartesian::Direction.
- build scripts to fetch VSOP87 coeffs and auto-generate static rust arrays.
- Converstion functions from/to Position/Direction.
- apply_aberration_to_direction / remove_aberration_from_direction.
- Compute VSOP87 velocity


### Changed
- Geogreaphic constructor order.
>>>>>>> 3523c808
- Refactor radial_distance -> distance.
- Refactor distance_from_origin() -> distance().
- SphericalCoord -> spherical::Position.
- CartesianCoord -> cartesian::Position.
- Compute Aberration using VSOP87 earth velocity.
<<<<<<< HEAD
- Spherical distance is no longer Optional.
- JulianDay & ModifiedJulianDay -> JuliaDate & ModifiedJulianDate.
- Coordinate constructors handle any angular/distance unit.
=======
>>>>>>> 3523c808

### Deprecated

### Removed
- SphericalBuilder.
- Hardcoded vsop coefficients.
- Ron–Vondrák velocity series.

### Fixed
- Missmatch addition of units in Coordinate center transformation.

### Security

## [0.2.0]

### Added
- Implement Arithmetic Operator Add, Sub, Div, Mult in CartesianCoord.

### Changed
- Geocentric coordinates now account for Aberration.

## [0.1.0]

### Added
- Initial commit.
- Target, Coordinates, Astro, Calculus, Observatories and Units modules.
- AGPL-3 license.<|MERGE_RESOLUTION|>--- conflicted
+++ resolved
@@ -8,7 +8,6 @@
 
 ### Added
 - Coordinate macro checkers.
-<<<<<<< HEAD
 - spherical::Direction, cartesian::Direction, cartesian::Velocity.
 - build scripts to fetch VSOP87 coeffs and auto-generate static rust arrays.
 - Converstion functions from/to Position/Direction.
@@ -20,7 +19,6 @@
 
 ### Changed
 - Geographic constructor order.
-=======
 - spherical::Direction, cartesian::Direction.
 - build scripts to fetch VSOP87 coeffs and auto-generate static rust arrays.
 - Converstion functions from/to Position/Direction.
@@ -30,18 +28,14 @@
 
 ### Changed
 - Geogreaphic constructor order.
->>>>>>> 3523c808
 - Refactor radial_distance -> distance.
 - Refactor distance_from_origin() -> distance().
 - SphericalCoord -> spherical::Position.
 - CartesianCoord -> cartesian::Position.
 - Compute Aberration using VSOP87 earth velocity.
-<<<<<<< HEAD
 - Spherical distance is no longer Optional.
 - JulianDay & ModifiedJulianDay -> JuliaDate & ModifiedJulianDate.
 - Coordinate constructors handle any angular/distance unit.
-=======
->>>>>>> 3523c808
 
 ### Deprecated
 
