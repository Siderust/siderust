use crate::units::JulianDay;
use crate::bodies::solar_system::{Sun, Earth};
use crate::coordinates::{
    frames::{ReferenceFrame, Ecliptic, Equatorial},
    centers::{Barycentric, Heliocentric, Geocentric},
    cartesian::Position,
};
use crate::coordinates::transform::Transform;
use crate::astro::aberration::remove_aberration;

pub fn heliocentric_to_barycentric<F: ReferenceFrame>(
<<<<<<< HEAD
    helio_f: &CartesianCoord<Heliocentric, F>,
=======
    helio: &Position<Heliocentric, F>,
>>>>>>> b1098413
    jd: JulianDay
) -> Position<Barycentric, F>
where
    for<'a> Position<Barycentric, F>: From<&'a Position<Barycentric, Ecliptic>>,
{
<<<<<<< HEAD
    let& sun_bary_ecl = Sun::vsop87e(jd).get_position();
    let sun_bary_f = CartesianCoord::<Barycentric, F>::from(&sun_bary_ecl);
    CartesianCoord::from_vec3(helio_f.as_vec3() + sun_bary_f.as_vec3())
=======
    let sun = Position::<Barycentric, F>::from(
        Sun::vsop87e(jd).get_position()
    );
    Position::new(
        helio.x() + sun.x(),
        helio.y() + sun.y(),
        helio.z() + sun.z(),
    )
>>>>>>> b1098413
}

pub fn geocentric_to_barycentric<F: ReferenceFrame>(
    geo: &Position<Geocentric, F>,
    jd: JulianDay
) -> Position<Barycentric, F>
where
    for<'a> Position<Barycentric, Equatorial>: From<&'a Position<Barycentric, Ecliptic>>, // Required by VSOP
    for<'a> Position<Geocentric, Equatorial>: From<&'a Position<Geocentric, F>>,   // Required by Aberration
    for<'a> Position<Barycentric, F>: From<&'a Position<Barycentric, Equatorial>>, // Required by Aberration
{
    let earth_bary_ecl = Earth::vsop87e(jd).get_position().clone();
    let earth_bary_equ = Position::<Barycentric, Equatorial>::from(&earth_bary_ecl); // (Bary-Ecl) -> (Bary-Equ)

    let target_geo_equ  = Position::<Geocentric, Equatorial>::from(geo); // (Geo-F) -> (Geo-Equ)
    let target_geo_equ_no_aberration = remove_aberration(target_geo_equ, jd);

    let bary_equ = Position::<Barycentric, Equatorial>::from_vec3(target_geo_equ_no_aberration.as_vec3() + earth_bary_equ.as_vec3()); // Geocentric -> Barycentric
    Position::<Barycentric, F>::from(&bary_equ) // Equatorial -> F
}


impl<F: ReferenceFrame> Transform<Position<Barycentric, F>> for Position<Heliocentric, F>
where
    for<'a> Position<Barycentric, F>: From<&'a Position<Barycentric, Ecliptic>>,
{
    fn transform(&self, jd: JulianDay) -> Position<Barycentric, F> {
        heliocentric_to_barycentric(self, jd)
    }
}

impl<F: ReferenceFrame>  Transform<Position<Barycentric, F>> for Position<Geocentric, F>
where
    for<'a> Position<Barycentric, Equatorial>: From<&'a Position<Barycentric, Ecliptic>>, // Required by VSOP
    for<'a> Position<Geocentric, Equatorial>: From<&'a Position<Geocentric, F>>, // Required by Aberration
    for<'a> Position<Barycentric, F>: From<&'a Position<Barycentric, Equatorial>>, // Required by Aberration
{
    fn transform( &self, jd: JulianDay) -> Position<Barycentric, F> {
        geocentric_to_barycentric(self, jd)
    }
}


#[cfg(test)]
mod tests {
    use super::*;
    use crate::coordinates::frames::*;
    use crate::coordinates::centers::*;
    use crate::bodies::solar_system::{Sun, Earth};
    use crate::macros::assert_cartesian_eq;

    const EPSILON: f64 = 1e-9; // Precision tolerance for floating-point comparisons

    #[test] // Heliocentric -> Barycentric
    fn test_helio() {
        let sun_helio = Position::<Heliocentric, Ecliptic>::new(0.0, 0.0, 0.0);
        let sun_bary = Position::<Barycentric, Ecliptic>::from(&sun_helio);
        let expected_sun_bary = Sun::vsop87e(JulianDay::J2000).get_position().clone();
        assert_cartesian_eq!(&sun_bary, &expected_sun_bary, EPSILON);
    }

    #[test] // Geocentric -> Barycentric
    fn test_geo() {
        let earth_geo = Position::<Geocentric, Ecliptic>::new(0.0, 0.0, 0.0);
        let earth_bary = Position::<Barycentric, Ecliptic>::from(&earth_geo);
        let expected_earth_bary = Earth::vsop87e(JulianDay::J2000).get_position().clone();
        assert_cartesian_eq!(&earth_bary, &expected_earth_bary, EPSILON);
    }

}<|MERGE_RESOLUTION|>--- conflicted
+++ resolved
@@ -9,30 +9,15 @@
 use crate::astro::aberration::remove_aberration;
 
 pub fn heliocentric_to_barycentric<F: ReferenceFrame>(
-<<<<<<< HEAD
-    helio_f: &CartesianCoord<Heliocentric, F>,
-=======
-    helio: &Position<Heliocentric, F>,
->>>>>>> b1098413
+    helio_f: &Position<Heliocentric, F>,
     jd: JulianDay
 ) -> Position<Barycentric, F>
 where
     for<'a> Position<Barycentric, F>: From<&'a Position<Barycentric, Ecliptic>>,
 {
-<<<<<<< HEAD
     let& sun_bary_ecl = Sun::vsop87e(jd).get_position();
-    let sun_bary_f = CartesianCoord::<Barycentric, F>::from(&sun_bary_ecl);
-    CartesianCoord::from_vec3(helio_f.as_vec3() + sun_bary_f.as_vec3())
-=======
-    let sun = Position::<Barycentric, F>::from(
-        Sun::vsop87e(jd).get_position()
-    );
-    Position::new(
-        helio.x() + sun.x(),
-        helio.y() + sun.y(),
-        helio.z() + sun.z(),
-    )
->>>>>>> b1098413
+    let sun_bary_f = Position::<Barycentric, F>::from(&sun_bary_ecl);
+    Position::from_vec3(helio_f.as_vec3() + sun_bary_f.as_vec3())
 }
 
 pub fn geocentric_to_barycentric<F: ReferenceFrame>(
