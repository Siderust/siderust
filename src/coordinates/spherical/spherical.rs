--- conflicted
+++ resolved
@@ -7,7 +7,7 @@
 //!
 //! - **Generic over Center and Frame:**
 //!   - `C`: Reference center (e.g., `Heliocentric`, `Geocentric`, `Barycentric`).
-//!   - `F`: Reference frame (e.g., `ICRS`, `Ecliptic`, `Equatorial`).
+//!   - `F`: Reference frame (e.g., `frames::ICRS`, `Ecliptic`, `Equatorial`).
 //! - **Type Safety:** Operations are only allowed between coordinates with matching type parameters.
 //! - **Units:** Angles are stored as [`Degrees`]; distance is optional and typically in AstronomicalUnits or parsecs (see context).
 //! - **Conversions:** Seamless conversion to and from [`Vector`] via `From`/`Into`.
@@ -46,7 +46,7 @@
 ///
 /// # Type Parameters
 /// - `C`: The reference center (e.g., `Barycentric`, `Heliocentric`).
-/// - `F`: The reference frame (e.g., `ICRS`, `Ecliptic`).
+/// - `F`: The reference frame (e.g., `frames::ICRS`, `Ecliptic`).
 #[derive(Debug, Clone, Copy)]
 pub struct SphericalCoord<
     C: centers::ReferenceCenter,
@@ -114,23 +114,22 @@
 
 #[cfg(test)]
 mod tests {
+    use super::*;
     use crate::coordinates::spherical::SphericalCoord;
-    use crate::coordinates::centers::Geocentric;
-    use crate::coordinates::frames::ICRS;
-    use crate::units::*;
+    use crate::coordinates::centers::*;
+    use crate::coordinates::frames;
 
     const EPS: Degrees = Degrees::new(1e-6);       // tolerance for the exact geometry cases
     const EPS_STAR: Degrees = Degrees::new(1e-2);  // tolerance for the real‑world catalogue case
 
-    /// Helper to build a unit‑length direction in the ICRS frame.
-    fn dir(dec: f64, ra: f64) -> SphericalCoord<Geocentric, ICRS, Unitless> {
+    /// Helper to build a unit‑length direction in the frames::ICRS frame.
+    fn dir(dec: f64, ra: f64) -> SphericalCoord<Geocentric, frames::ICRS, Unitless> {
         SphericalCoord::new_raw(
             Degrees::new(dec),   // polar / declination
             Degrees::new(ra),    // azimuth / right‑ascension
             Quantity::<Unitless>::new(1.0),
         )
     }
-<<<<<<< HEAD
 
     #[test]
     fn identity_separation_is_zero() {
@@ -165,154 +164,147 @@
             "expected 224882.13°, got {}°", sep);
     }
 
-=======
-}
-
-#[cfg(test)]
-mod tests {
-    use super::*;
-    use crate::units::Degrees;
+    #[test]
+    fn test_spherical_coord_creation() {
+        let coord = SphericalCoord::<Barycentric, frames::ICRS, Au>::new_raw(
+            Degrees::new(45.0),
+            Degrees::new(90.0),
+            1.0*AU
+        );
+        assert_eq!(coord.polar.value(), 45.0);
+        assert_eq!(coord.azimuth.value(), 90.0);
+        assert_eq!(coord.distance.value(), 1.0);
+    }
     
     #[test]
-    fn test_spherical_coord_creation() {
-        let coord = SphericalCoord::<Barycentric, ICRS, PositionKind>::new_spherical_coord(
-            Degrees::new(45.0),
-            Degrees::new(90.0),
-            Some(1.0)
-        );
-        assert_eq!(coord.polar.as_f64(), 45.0);
-        assert_eq!(coord.azimuth.as_f64(), 90.0);
-        assert_eq!(coord.distance.unwrap(), 1.0);
-    }
-    
-    #[test]
-    fn test_spherical_coord_from_degrees() {
-        let coord = SphericalCoord::<Geocentric, ICRS, PositionKind>::from_degrees(30.0, 60.0, Some(1000.0));
-        assert_eq!(coord.polar.as_f64(), 30.0);
-        assert_eq!(coord.azimuth.as_f64(), 60.0);
-        assert_eq!(coord.distance.unwrap(), 1000.0);
+    fn test_spherical_coord_new() {
+        let coord = SphericalCoord::<Geocentric, frames::ICRS, Au>::new(30.0, 60.0, 1000.0);
+        assert_eq!(coord.polar.value(), 60.0);
+        assert_eq!(coord.azimuth.value(), 30.0);
+        assert_eq!(coord.distance.value(), 1000.0);
     }
 
     #[test]
     fn test_spherical_coord_to_string() {
-        let coord = SphericalCoord::<Geocentric, ICRS, PositionKind>::new_spherical_coord(
+        let coord = SphericalCoord::<Geocentric, frames::ICRS, Au>::new_raw(
             Degrees::new(30.0),
             Degrees::new(60.0),
-            Some(1000.0)
+            1000.0*AU
         );
         let coord_string = coord.to_string();
-        assert!(coord_string.contains("θ: 30.000000"));
-        assert!(coord_string.contains("φ: 60.000000"));
-        assert!(coord_string.contains("r: 1000.000000"));
+        println!("{}", coord_string);
+        assert!(coord_string.contains("θ: 30"));
+        assert!(coord_string.contains("φ: 60"));
+        assert!(coord_string.contains("r: 1000"));
         assert!(coord_string.contains("Geocentric"));
         assert!(coord_string.contains("ICRS"));
     }
     
     #[test]
     fn test_spherical_coord_zero_values() {
-        let coord = SphericalCoord::<Heliocentric, ICRS, PositionKind>::new_spherical_coord(
-            Degrees::new(0.0),
-            Degrees::new(0.0),
-            Some(0.0)
-        );
-        assert_eq!(coord.polar.as_f64(), 0.0);
-        assert_eq!(coord.azimuth.as_f64(), 0.0);
-        assert_eq!(coord.distance.unwrap(), 0.0);
+        let coord = SphericalCoord::<Heliocentric, frames::ICRS, Au>::new_raw(
+            Degrees::new(0.0),
+            Degrees::new(0.0),
+            0.0*AU
+        );
+        assert_eq!(coord.polar.value(), 0.0);
+        assert_eq!(coord.azimuth.value(), 0.0);
+        assert_eq!(coord.distance.value(), 0.0);
     }
 
     #[test]
     fn test_spherical_coord_precision() {
-        let coord = SphericalCoord::<Barycentric, ICRS, PositionKind>::new_spherical_coord(
+        let coord = SphericalCoord::<Barycentric, frames::ICRS, Au>::new_raw(
             Degrees::new(90.654321),
             Degrees::new(45.123456),
-            Some(1234.56789)
-        );
-        assert!((coord.polar.as_f64() - 90.654321).abs() < 1e-6);
-        assert!((coord.azimuth.as_f64() - 45.123456).abs() < 1e-6);
-        assert!((coord.distance.unwrap() - 1234.56789).abs() < 1e-6);
+            1234.56789*AU
+        );
+        assert!((coord.polar.value() - 90.654321).abs() < 1e-6);
+        assert!((coord.azimuth.value() - 45.123456).abs() < 1e-6);
+        assert!((coord.distance.value() - 1234.56789).abs() < 1e-6);
     }
 
     #[test]
     fn test_spherical_coord_distance_from_origin() {
-        let coord = SphericalCoord::<Geocentric, ICRS, PositionKind>::new_spherical_coord(
-            Degrees::new(45.0),
-            Degrees::new(30.0),
-            Some(100.0)
-        );
-        let distance = coord.distance.unwrap();
+        let coord = SphericalCoord::<Geocentric, frames::ICRS, Au>::new_raw(
+            Degrees::new(45.0),
+            Degrees::new(30.0),
+            100.0*AU
+        );
+        let distance = coord.distance.value();
         assert!((distance - 100.0).abs() < 1e-10);
     }
 
     #[test]
     fn test_spherical_coord_distance_to() {
-        let coord1 = SphericalCoord::<Geocentric, ICRS, PositionKind>::new_spherical_coord(
-            Degrees::new(0.0),
-            Degrees::new(0.0),
-            Some(100.0)
-        );
-        let coord2 = SphericalCoord::<Geocentric, ICRS, PositionKind>::new_spherical_coord(
-            Degrees::new(0.0),
-            Degrees::new(0.0),
-            Some(200.0)
-        );
-        let distance = coord1.distance.unwrap() - coord2.distance.unwrap();
+        let coord1 = SphericalCoord::<Geocentric, frames::ICRS, Au>::new_raw(
+            Degrees::new(0.0),
+            Degrees::new(0.0),
+            100.0*AU
+        );
+        let coord2 = SphericalCoord::<Geocentric, frames::ICRS, Au>::new_raw(
+            Degrees::new(0.0),
+            Degrees::new(0.0),
+            200.0*AU
+        );
+        let distance = coord1.distance.value() - coord2.distance.value();
         assert_eq!(distance.abs(), 100.0);
     }
 
     #[test]
     fn test_spherical_coord_angular_separation() {
-        let coord1 = SphericalCoord::<Geocentric, ICRS, PositionKind>::new_spherical_coord(
-            Degrees::new(0.0),
-            Degrees::new(0.0),
-            Some(100.0)
-        );
-        let coord2 = SphericalCoord::<Geocentric, ICRS, PositionKind>::new_spherical_coord(
-            Degrees::new(90.0),
-            Degrees::new(0.0),
-            Some(100.0)
+        let coord1 = SphericalCoord::<Geocentric, frames::ICRS, Au>::new_raw(
+            Degrees::new(0.0),
+            Degrees::new(0.0),
+            100.0*AU
+        );
+        let coord2 = SphericalCoord::<Geocentric, frames::ICRS, Au>::new_raw(
+            Degrees::new(90.0),
+            Degrees::new(0.0),
+            100.0*AU
         );
         let separation = coord1.angular_separation(coord2);
-        assert!((separation.as_f64() - 90.0).abs() < 1e-6);
+        assert!((separation.value() - 90.0).abs() < 1e-6);
     }
 
     #[test]
     fn test_spherical_coord_angular_separation_same_point() {
-        let coord1 = SphericalCoord::<Geocentric, ICRS, PositionKind>::new_spherical_coord(
-            Degrees::new(45.0),
-            Degrees::new(30.0),
-            Some(100.0)
-        );
-        let coord2 = SphericalCoord::<Geocentric, ICRS, PositionKind>::new_spherical_coord(
-            Degrees::new(45.0),
-            Degrees::new(30.0),
-            Some(200.0)
+        let coord1 = SphericalCoord::<Geocentric, frames::ICRS, Au>::new_raw(
+            Degrees::new(45.0),
+            Degrees::new(30.0),
+            100.0*AU
+        );
+        let coord2 = SphericalCoord::<Geocentric, frames::ICRS, Au>::new_raw(
+            Degrees::new(45.0),
+            Degrees::new(30.0),
+            200.0*AU
         );
         let separation = coord1.angular_separation(coord2);
-        assert!((separation.as_f64() - 0.0).abs() < 1e-6);
+        assert!((separation.value() - 0.0).abs() < 1e-6);
     }
 
     #[test]
     fn test_spherical_coord_angular_separation_opposite() {
-        let coord1 = SphericalCoord::<Geocentric, ICRS, PositionKind>::new_spherical_coord(
-            Degrees::new(0.0),
-            Degrees::new(0.0),
-            Some(100.0)
-        );
-        let coord2 = SphericalCoord::<Geocentric, ICRS, PositionKind>::new_spherical_coord(
+        let coord1 = SphericalCoord::<Geocentric, frames::ICRS, Au>::new_raw(
+            Degrees::new(0.0),
+            Degrees::new(0.0),
+            100.0*AU
+        );
+        let coord2 = SphericalCoord::<Geocentric, frames::ICRS, Au>::new_raw(
             Degrees::new(180.0),
             Degrees::new(0.0),
-            Some(100.0)
+            100.0*AU
         );
         let separation = coord1.angular_separation(coord2);
-        assert!((separation.as_f64() - 180.0).abs() < 1e-6);
+        assert!((separation.value() - 180.0).abs() < 1e-6);
     }
 
     #[test]
     fn test_spherical_coord_debug() {
-        let coord = SphericalCoord::<Barycentric, ICRS, PositionKind>::new_spherical_coord(
-            Degrees::new(45.0),
-            Degrees::new(90.0),
-            Some(1.0)
+        let coord = SphericalCoord::<Barycentric, frames::ICRS, Au>::new_raw(
+            Degrees::new(45.0),
+            Degrees::new(90.0),
+            1.0*AU
         );
         let debug_str = format!("{:?}", coord);
         assert!(debug_str.contains("SphericalCoord"));
@@ -320,85 +312,84 @@
 
     #[test]
     fn test_spherical_coord_clone() {
-        let coord1 = SphericalCoord::<Geocentric, ICRS, PositionKind>::new_spherical_coord(
+        let coord1 = SphericalCoord::<Geocentric, frames::ICRS, Au>::new_raw(
             Degrees::new(30.0),
             Degrees::new(60.0),
-            Some(100.0)
+            100.0*AU
         );
         let coord2 = coord1.clone();
-        assert_eq!(coord1.polar.as_f64(), coord2.polar.as_f64());
-        assert_eq!(coord1.azimuth.as_f64(), coord2.azimuth.as_f64());
-        assert_eq!(coord1.distance.unwrap(), coord2.distance.unwrap());
+        assert_eq!(coord1.polar.value(), coord2.polar.value());
+        assert_eq!(coord1.azimuth.value(), coord2.azimuth.value());
+        assert_eq!(coord1.distance.value(), coord2.distance.value());
     }
 
     #[test]
     fn test_spherical_coord_copy() {
-        let coord1 = SphericalCoord::<Heliocentric, ICRS, PositionKind>::new_spherical_coord(
-            Degrees::new(45.0),
-            Degrees::new(90.0),
-            Some(200.0)
+        let coord1 = SphericalCoord::<Heliocentric, frames::ICRS, Au>::new_raw(
+            Degrees::new(45.0),
+            Degrees::new(90.0),
+            200.0*AU
         );
         let coord2 = coord1; // Copy
-        assert_eq!(coord1.polar.as_f64(), coord2.polar.as_f64());
-        assert_eq!(coord1.azimuth.as_f64(), coord2.azimuth.as_f64());
-        assert_eq!(coord1.distance.unwrap(), coord2.distance.unwrap());
+        assert_eq!(coord1.polar.value(), coord2.polar.value());
+        assert_eq!(coord1.azimuth.value(), coord2.azimuth.value());
+        assert_eq!(coord1.distance.value(), coord2.distance.value());
     }
 
     #[test]
     fn test_spherical_coord_different_centers() {
-        let coord1 = SphericalCoord::<Barycentric, ICRS, PositionKind>::new_spherical_coord(
+        let coord1 = SphericalCoord::<Barycentric, frames::ICRS, Au>::new_raw(
             Degrees::new(30.0),
             Degrees::new(60.0),
-            Some(100.0)
-        );
-        let coord2 = SphericalCoord::<Geocentric, ICRS, PositionKind>::new_spherical_coord(
+            100.0*AU
+        );
+        let coord2 = SphericalCoord::<Geocentric, frames::ICRS, Au>::new_raw(
             Degrees::new(30.0),
             Degrees::new(60.0),
-            Some(100.0)
-        );
-        assert_eq!(coord1.polar.as_f64(), coord2.polar.as_f64());
-        assert_eq!(coord1.azimuth.as_f64(), coord2.azimuth.as_f64());
-        assert_eq!(coord1.distance.unwrap(), coord2.distance.unwrap());
+            100.0*AU
+        );
+        assert_eq!(coord1.polar.value(), coord2.polar.value());
+        assert_eq!(coord1.azimuth.value(), coord2.azimuth.value());
+        assert_eq!(coord1.distance.value(), coord2.distance.value());
     }
 
     #[test]
     fn test_spherical_coord_different_frames() {
-        let coord1 = SphericalCoord::<Geocentric, ICRS, PositionKind>::new_spherical_coord(
-            Degrees::new(45.0),
-            Degrees::new(90.0),
-            Some(150.0)
-        );
-        let coord2 = SphericalCoord::<Geocentric, Ecliptic, PositionKind>::new_spherical_coord(
-            Degrees::new(45.0),
-            Degrees::new(90.0),
-            Some(150.0)
-        );
-        assert_eq!(coord1.polar.as_f64(), coord2.polar.as_f64());
-        assert_eq!(coord1.azimuth.as_f64(), coord2.azimuth.as_f64());
-        assert_eq!(coord1.distance.unwrap(), coord2.distance.unwrap());
+        let coord1 = SphericalCoord::<Geocentric, frames::ICRS, Au>::new_raw(
+            Degrees::new(45.0),
+            Degrees::new(90.0),
+            150.0*AU
+        );
+        let coord2 = SphericalCoord::<Geocentric, frames::Ecliptic, Au>::new_raw(
+            Degrees::new(45.0),
+            Degrees::new(90.0),
+            150.0*AU
+        );
+        assert_eq!(coord1.polar.value(), coord2.polar.value());
+        assert_eq!(coord1.azimuth.value(), coord2.azimuth.value());
+        assert_eq!(coord1.distance.value(), coord2.distance.value());
     }
 
     #[test]
     fn test_spherical_coord_edge_cases() {
         // Large angles
-        let coord = SphericalCoord::<Geocentric, ICRS, PositionKind>::new_spherical_coord(
+        let coord = SphericalCoord::<Geocentric, frames::ICRS, Au>::new_raw(
             Degrees::new(359.999),
             Degrees::new(179.999),
-            Some(1e6)
-        );
-        assert!((coord.polar.as_f64() - 359.999).abs() < 1e-6);
-        assert!((coord.azimuth.as_f64() - 179.999).abs() < 1e-6);
-        assert!((coord.distance.unwrap() - 1e6).abs() < 1e-6);
+            1e6*AU
+        );
+        assert!((coord.polar.value() - 359.999).abs() < 1e-6);
+        assert!((coord.azimuth.value() - 179.999).abs() < 1e-6);
+        assert!((coord.distance.value() - 1e6).abs() < 1e-6);
 
         // Very small angles
-        let coord = SphericalCoord::<Geocentric, ICRS, PositionKind>::new_spherical_coord(
+        let coord = SphericalCoord::<Geocentric, frames::ICRS, Au>::new_raw(
             Degrees::new(0.001),
             Degrees::new(0.001),
-            Some(1e-6)
-        );
-        assert!((coord.polar.as_f64() - 0.001).abs() < 1e-6);
-        assert!((coord.azimuth.as_f64() - 0.001).abs() < 1e-6);
-        assert!((coord.distance.unwrap() - 1e-6).abs() < 1e-6);
-    }
->>>>>>> 3523c808
+            1e-6*AU
+        );
+        assert!((coord.polar.value() - 0.001).abs() < 1e-6);
+        assert!((coord.azimuth.value() - 0.001).abs() < 1e-6);
+        assert!((coord.distance.value() - 1e-6).abs() < 1e-6);
+    }
 }