//! # Spherical Coordinates
//!
//! This module defines the generic [`SphericalCoord<C, F, K>`] type for representing positions or directions
//! in spherical coordinates, parameterized by astronomical reference centers and frames for strong type safety.
//!
//! ## Overview
//!
//! - **Generic over Center, Frame, and Kind:**
//!   - `C`: Reference center (e.g., `Heliocentric`, `Geocentric`, `Barycentric`).
//!   - `F`: Reference frame (e.g., `ICRS`, `Ecliptic`, `Equatorial`).
//!   - `K`: Kind marker (`PositionKind`, `DirectionKind`), enforcing semantic correctness.
//! - **Type Safety:** Operations are only allowed between coordinates with matching type parameters.
//! - **Units:** Angles are stored as [`Degrees`]; distance is optional and typically in AU or parsecs (see context).
//! - **Conversions:** Seamless conversion to and from [`CartesianCoord`] via `From`/`Into`.
//! - **Operations:** Compute Euclidean distance and angular separation between coordinates.
//!
//! ## Example
//! ```rust
//! use siderust::coordinates::spherical::Position;
//! use siderust::coordinates::centers::Heliocentric;
//! use siderust::coordinates::frames::Ecliptic;
//! use siderust::units::Degrees;
//!
//! // Create a heliocentric ecliptic spherical position
//! let sph = Position::<Heliocentric, Ecliptic>::new(Degrees::new(45.0), Degrees::new(7.0), 1.0);
//! println!("θ: {}, φ: {}, r: {:?}", sph.polar, sph.azimuth, sph.distance);
//! ```
//!
//! ## Type Aliases
//! - [`Position<C, F>`]: Spherical position (with distance).
//! - [`Direction<C, F>`]: Spherical direction (distance is typically `None`).
//!
//! ## Methods
//! - [`new(polar, azimuth, distance)`]: Construct a new coordinate.
//! - [`from_degrees(polar, azimuth, distance)`]: Construct from primitive values.
//! - [`distance_to(other)`]: Compute Euclidean distance to another coordinate.
//! - [`angular_separation(other)`]: Compute angular separation in degrees.
//!
//! ## Display
//! Implements `Display` for readable output including center, frame, angles, and distance.

use crate::units::{Degrees, Radians};

use crate::coordinates::{
    cartesian,
    frames::*,
    centers::*,
    kinds::*,
};
use std::marker::PhantomData;

/// Represents a point in spherical coordinates with a specific reference center, frame, and kind.
///
/// # Type Parameters
/// - `C`: The reference center (e.g., `Barycentric`, `Heliocentric`).
/// - `F`: The reference frame (e.g., `ICRS`, `Ecliptic`).
/// - `K`: The kind marker (`PositionKind`, `DirectionKind`).
#[derive(Debug, Clone, Copy)]
pub struct SphericalCoord<C: ReferenceCenter, F: ReferenceFrame, K: Kind> {
    pub polar: Degrees,      // θ (polar/latitude/declination)
    pub azimuth: Degrees,    // φ (azimuth/longitude/right ascension)
    pub distance: Option<f64>, // Optional distance (AU, parsec, etc.)

    _center: PhantomData<C>,
    _frame: PhantomData<F>,
    _kind: PhantomData<K>,
}

impl<C, F, K> SphericalCoord<C, F, K>
where
    C: ReferenceCenter,
    F: ReferenceFrame,
    K: Kind,
    cartesian::CartesianCoord<C, F, K>: for<'a> From<&'a Self>,
{

    /// Creates a new spherical coordinate from angle types and optional distance.
    pub const fn new_spherical_coord(polar: Degrees, azimuth: Degrees, distance: Option<f64>) -> Self {
        Self {
            polar,
            azimuth,
            distance,
            _center: PhantomData,
            _frame: PhantomData,
            _kind: PhantomData,
        }
    }

    /// Creates a new spherical coordinate from primitive values (degrees).
    pub const fn from_degrees(polar: f64, azimuth: f64, r: Option<f64>) -> Self{
        Self::new_spherical_coord(Degrees::new(polar), Degrees::new(azimuth), r)
    }

    /// Calculates the Euclidean distance to another spherical coordinate.
    ///
    /// # Arguments
    /// - `other`: The other spherical coordinate.
    ///
    /// # Returns
    /// The distance to the other coordinate.
    pub fn distance_to(&self, other: &Self) -> f64 {
        self.to_cartesian().distance_to(&other.to_cartesian())
    }

    /// Calculates the angular separation between this coordinate and another.
    ///
    /// # Arguments
    /// - `other`: The other spherical coordinate.
    ///
    /// # Returns
    /// The angular separation in degrees.
    pub fn angular_separation(&self, other: Self) -> Degrees {
        let az1 = self.azimuth.to_radians();
        let po1 = self.polar.to_radians();
        let az2 = other.azimuth.to_radians();
        let po2 = other.polar.to_radians();

        let x = (po1.cos() * po2.sin()) - (po1.sin() * po2.cos() * (az2 - az1).cos());
        let y = po2.cos() * (az2 - az1).sin();
        let z = (po1.sin() * po2.sin()) + (po1.cos() * po2.cos() * (az2 - az1).cos());

        let angle_rad = (x * x + y * y).sqrt().atan2(z);
        Radians::new(angle_rad).to_degrees()
    }
}

impl<C, F, K> std::fmt::Display for SphericalCoord<C, F, K>
where
    C: ReferenceCenter,
    F: ReferenceFrame,
    K: Kind,
{
    fn fmt(&self, f: &mut std::fmt::Formatter<'_>) -> std::fmt::Result {
        write!(
            f,
            "Center: {}, Frame: {}, θ: {:.6}, φ: {:.6}, r: {:.6}",
            C::center_name(),
            F::frame_name(),
            self.polar, self.azimuth, self.distance.unwrap_or(std::f64::NAN)
        )
    }
<<<<<<< HEAD
=======
}


/// A trait for building spherical coordinates in a structured way.
///
/// # Type Parameters
/// - `Center`: The reference center (e.g., Barycentric, Heliocentric).
/// - `Frame`: The reference frame (e.g., ICRS, Ecliptic).
pub trait SphericalBuilder<Center: ReferenceCenter, Frame: ReferenceFrame> {
    /// Builds a new spherical coordinate.
    ///
    /// # Arguments
    /// - `polar`: The polar angle (θ), in degrees.
    /// - `azimuth`: The azimuthal angle (φ), in degrees.
    /// - `r`: The radial distance.
    ///
    /// # Returns
    /// A new `SphericalCoord` instance.
    fn build(
        polar: Degrees,
        azimuth: Degrees,
        r: f64
    ) -> SphericalCoord<Center, Frame>;
}

#[cfg(test)]
mod tests {
    use super::*;
    use crate::units::Degrees;
    
    #[test]
    fn test_spherical_coord_creation() {
        let coord = SphericalCoord::<Barycentric, ICRS>::new_spherical_coord(
            Degrees::new(45.0),
            Degrees::new(90.0),
            1.0
        );
        assert_eq!(coord.polar.as_f64(), 45.0);
        assert_eq!(coord.azimuth.as_f64(), 90.0);
        assert_eq!(coord.radial_distance, 1.0);
    }
    
    #[test]
    fn test_spherical_coord_from_degrees() {
        let coord = SphericalCoord::<Geocentric, ICRS>::from_degrees(30.0, 60.0, 1000.0);
        assert_eq!(coord.polar.as_f64(), 30.0);
        assert_eq!(coord.azimuth.as_f64(), 60.0);
        assert_eq!(coord.radial_distance, 1000.0);
    }

    #[test]
    fn test_spherical_coord_to_string() {
        let coord = SphericalCoord::<Geocentric, ICRS>::new_spherical_coord(
            Degrees::new(30.0),
            Degrees::new(60.0),
            1000.0
        );
        let coord_string = coord.to_string();
        assert!(coord_string.contains("θ: 30.000000"));
        assert!(coord_string.contains("φ: 60.000000"));
        assert!(coord_string.contains("r: 1000.000000"));
        assert!(coord_string.contains("Geocentric"));
        assert!(coord_string.contains("ICRS"));
    }
    
    #[test]
    fn test_spherical_coord_zero_values() {
        let coord = SphericalCoord::<Heliocentric, ICRS>::new_spherical_coord(
            Degrees::new(0.0),
            Degrees::new(0.0),
            0.0
        );
        assert_eq!(coord.polar.as_f64(), 0.0);
        assert_eq!(coord.azimuth.as_f64(), 0.0);
        assert_eq!(coord.radial_distance, 0.0);
    }

    #[test]
    fn test_spherical_coord_precision() {
        let coord = SphericalCoord::<Barycentric, ICRS>::new_spherical_coord(
            Degrees::new(90.654321),
            Degrees::new(45.123456),
            1234.56789
        );
        assert!((coord.polar.as_f64() - 90.654321).abs() < 1e-6);
        assert!((coord.azimuth.as_f64() - 45.123456).abs() < 1e-6);
        assert!((coord.radial_distance - 1234.56789).abs() < 1e-6);
    }

    #[test]
    fn test_spherical_coord_distance_from_origin() {
        let coord = SphericalCoord::<Geocentric, ICRS>::new_spherical_coord(
            Degrees::new(45.0),
            Degrees::new(30.0),
            100.0
        );
        let distance = coord.distance_from_origin();
        assert!((distance - 100.0).abs() < 1e-10);
    }

    #[test]
    fn test_spherical_coord_distance_to() {
        let coord1 = SphericalCoord::<Geocentric, ICRS>::new_spherical_coord(
            Degrees::new(0.0),
            Degrees::new(0.0),
            100.0
        );
        let coord2 = SphericalCoord::<Geocentric, ICRS>::new_spherical_coord(
            Degrees::new(0.0),
            Degrees::new(0.0),
            200.0
        );
        let distance = coord1.distance_to(&coord2);
        assert!((distance - 100.0).abs() < 1e-10);
    }

    #[test]
    fn test_spherical_coord_angular_separation() {
        let coord1 = SphericalCoord::<Geocentric, ICRS>::new_spherical_coord(
            Degrees::new(0.0),
            Degrees::new(0.0),
            100.0
        );
        let coord2 = SphericalCoord::<Geocentric, ICRS>::new_spherical_coord(
            Degrees::new(90.0),
            Degrees::new(0.0),
            100.0
        );
        let separation = coord1.angular_separation(coord2);
        assert!((separation.as_f64() - 90.0).abs() < 1e-6);
    }

    #[test]
    fn test_spherical_coord_angular_separation_same_point() {
        let coord1 = SphericalCoord::<Geocentric, ICRS>::new_spherical_coord(
            Degrees::new(45.0),
            Degrees::new(30.0),
            100.0
        );
        let coord2 = SphericalCoord::<Geocentric, ICRS>::new_spherical_coord(
            Degrees::new(45.0),
            Degrees::new(30.0),
            200.0
        );
        let separation = coord1.angular_separation(coord2);
        assert!((separation.as_f64() - 0.0).abs() < 1e-6);
    }

    #[test]
    fn test_spherical_coord_angular_separation_opposite() {
        let coord1 = SphericalCoord::<Geocentric, ICRS>::new_spherical_coord(
            Degrees::new(0.0),
            Degrees::new(0.0),
            100.0
        );
        let coord2 = SphericalCoord::<Geocentric, ICRS>::new_spherical_coord(
            Degrees::new(180.0),
            Degrees::new(0.0),
            100.0
        );
        let separation = coord1.angular_separation(coord2);
        assert!((separation.as_f64() - 180.0).abs() < 1e-6);
    }

    #[test]
    fn test_spherical_coord_debug() {
        let coord = SphericalCoord::<Barycentric, ICRS>::new_spherical_coord(
            Degrees::new(45.0),
            Degrees::new(90.0),
            1.0
        );
        let debug_str = format!("{:?}", coord);
        assert!(debug_str.contains("SphericalCoord"));
    }

    #[test]
    fn test_spherical_coord_clone() {
        let coord1 = SphericalCoord::<Geocentric, ICRS>::new_spherical_coord(
            Degrees::new(30.0),
            Degrees::new(60.0),
            100.0
        );
        let coord2 = coord1.clone();
        assert_eq!(coord1.polar.as_f64(), coord2.polar.as_f64());
        assert_eq!(coord1.azimuth.as_f64(), coord2.azimuth.as_f64());
        assert_eq!(coord1.radial_distance, coord2.radial_distance);
    }

    #[test]
    fn test_spherical_coord_copy() {
        let coord1 = SphericalCoord::<Heliocentric, ICRS>::new_spherical_coord(
            Degrees::new(45.0),
            Degrees::new(90.0),
            200.0
        );
        let coord2 = coord1; // Copy
        assert_eq!(coord1.polar.as_f64(), coord2.polar.as_f64());
        assert_eq!(coord1.azimuth.as_f64(), coord2.azimuth.as_f64());
        assert_eq!(coord1.radial_distance, coord2.radial_distance);
    }

    #[test]
    fn test_spherical_coord_different_centers() {
        let coord1 = SphericalCoord::<Barycentric, ICRS>::new_spherical_coord(
            Degrees::new(30.0),
            Degrees::new(60.0),
            100.0
        );
        let coord2 = SphericalCoord::<Geocentric, ICRS>::new_spherical_coord(
            Degrees::new(30.0),
            Degrees::new(60.0),
            100.0
        );
        assert_eq!(coord1.polar.as_f64(), coord2.polar.as_f64());
        assert_eq!(coord1.azimuth.as_f64(), coord2.azimuth.as_f64());
        assert_eq!(coord1.radial_distance, coord2.radial_distance);
    }

    #[test]
    fn test_spherical_coord_different_frames() {
        let coord1 = SphericalCoord::<Geocentric, ICRS>::new_spherical_coord(
            Degrees::new(45.0),
            Degrees::new(90.0),
            150.0
        );
        let coord2 = SphericalCoord::<Geocentric, Ecliptic>::new_spherical_coord(
            Degrees::new(45.0),
            Degrees::new(90.0),
            150.0
        );
        assert_eq!(coord1.polar.as_f64(), coord2.polar.as_f64());
        assert_eq!(coord1.azimuth.as_f64(), coord2.azimuth.as_f64());
        assert_eq!(coord1.radial_distance, coord2.radial_distance);
    }

    #[test]
    fn test_spherical_coord_edge_cases() {
        // Large angles
        let coord = SphericalCoord::<Geocentric, ICRS>::new_spherical_coord(
            Degrees::new(359.999),
            Degrees::new(179.999),
            1e6
        );
        assert!((coord.polar.as_f64() - 359.999).abs() < 1e-6);
        assert!((coord.azimuth.as_f64() - 179.999).abs() < 1e-6);
        assert!((coord.radial_distance - 1e6).abs() < 1e-6);

        // Very small angles
        let coord = SphericalCoord::<Geocentric, ICRS>::new_spherical_coord(
            Degrees::new(0.001),
            Degrees::new(0.001),
            1e-6
        );
        assert!((coord.polar.as_f64() - 0.001).abs() < 1e-6);
        assert!((coord.azimuth.as_f64() - 0.001).abs() < 1e-6);
        assert!((coord.radial_distance - 1e-6).abs() < 1e-6);
    }
>>>>>>> 7e18bea2
}<|MERGE_RESOLUTION|>--- conflicted
+++ resolved
@@ -139,31 +139,6 @@
             self.polar, self.azimuth, self.distance.unwrap_or(std::f64::NAN)
         )
     }
-<<<<<<< HEAD
-=======
-}
-
-
-/// A trait for building spherical coordinates in a structured way.
-///
-/// # Type Parameters
-/// - `Center`: The reference center (e.g., Barycentric, Heliocentric).
-/// - `Frame`: The reference frame (e.g., ICRS, Ecliptic).
-pub trait SphericalBuilder<Center: ReferenceCenter, Frame: ReferenceFrame> {
-    /// Builds a new spherical coordinate.
-    ///
-    /// # Arguments
-    /// - `polar`: The polar angle (θ), in degrees.
-    /// - `azimuth`: The azimuthal angle (φ), in degrees.
-    /// - `r`: The radial distance.
-    ///
-    /// # Returns
-    /// A new `SphericalCoord` instance.
-    fn build(
-        polar: Degrees,
-        azimuth: Degrees,
-        r: f64
-    ) -> SphericalCoord<Center, Frame>;
 }
 
 #[cfg(test)]
@@ -173,30 +148,30 @@
     
     #[test]
     fn test_spherical_coord_creation() {
-        let coord = SphericalCoord::<Barycentric, ICRS>::new_spherical_coord(
-            Degrees::new(45.0),
-            Degrees::new(90.0),
-            1.0
+        let coord = SphericalCoord::<Barycentric, ICRS, PositionKind>::new_spherical_coord(
+            Degrees::new(45.0),
+            Degrees::new(90.0),
+            Some(1.0)
         );
         assert_eq!(coord.polar.as_f64(), 45.0);
         assert_eq!(coord.azimuth.as_f64(), 90.0);
-        assert_eq!(coord.radial_distance, 1.0);
+        assert_eq!(coord.distance.unwrap(), 1.0);
     }
     
     #[test]
     fn test_spherical_coord_from_degrees() {
-        let coord = SphericalCoord::<Geocentric, ICRS>::from_degrees(30.0, 60.0, 1000.0);
+        let coord = SphericalCoord::<Geocentric, ICRS, PositionKind>::from_degrees(30.0, 60.0, Some(1000.0));
         assert_eq!(coord.polar.as_f64(), 30.0);
         assert_eq!(coord.azimuth.as_f64(), 60.0);
-        assert_eq!(coord.radial_distance, 1000.0);
+        assert_eq!(coord.distance.unwrap(), 1000.0);
     }
 
     #[test]
     fn test_spherical_coord_to_string() {
-        let coord = SphericalCoord::<Geocentric, ICRS>::new_spherical_coord(
+        let coord = SphericalCoord::<Geocentric, ICRS, PositionKind>::new_spherical_coord(
             Degrees::new(30.0),
             Degrees::new(60.0),
-            1000.0
+            Some(1000.0)
         );
         let coord_string = coord.to_string();
         assert!(coord_string.contains("θ: 30.000000"));
@@ -208,66 +183,66 @@
     
     #[test]
     fn test_spherical_coord_zero_values() {
-        let coord = SphericalCoord::<Heliocentric, ICRS>::new_spherical_coord(
-            Degrees::new(0.0),
-            Degrees::new(0.0),
-            0.0
+        let coord = SphericalCoord::<Heliocentric, ICRS, PositionKind>::new_spherical_coord(
+            Degrees::new(0.0),
+            Degrees::new(0.0),
+            Some(0.0)
         );
         assert_eq!(coord.polar.as_f64(), 0.0);
         assert_eq!(coord.azimuth.as_f64(), 0.0);
-        assert_eq!(coord.radial_distance, 0.0);
+        assert_eq!(coord.distance.unwrap(), 0.0);
     }
 
     #[test]
     fn test_spherical_coord_precision() {
-        let coord = SphericalCoord::<Barycentric, ICRS>::new_spherical_coord(
+        let coord = SphericalCoord::<Barycentric, ICRS, PositionKind>::new_spherical_coord(
             Degrees::new(90.654321),
             Degrees::new(45.123456),
-            1234.56789
+            Some(1234.56789)
         );
         assert!((coord.polar.as_f64() - 90.654321).abs() < 1e-6);
         assert!((coord.azimuth.as_f64() - 45.123456).abs() < 1e-6);
-        assert!((coord.radial_distance - 1234.56789).abs() < 1e-6);
+        assert!((coord.distance.unwrap() - 1234.56789).abs() < 1e-6);
     }
 
     #[test]
     fn test_spherical_coord_distance_from_origin() {
-        let coord = SphericalCoord::<Geocentric, ICRS>::new_spherical_coord(
-            Degrees::new(45.0),
-            Degrees::new(30.0),
-            100.0
-        );
-        let distance = coord.distance_from_origin();
+        let coord = SphericalCoord::<Geocentric, ICRS, PositionKind>::new_spherical_coord(
+            Degrees::new(45.0),
+            Degrees::new(30.0),
+            Some(100.0)
+        );
+        let distance = coord.distance.unwrap();
         assert!((distance - 100.0).abs() < 1e-10);
     }
 
     #[test]
     fn test_spherical_coord_distance_to() {
-        let coord1 = SphericalCoord::<Geocentric, ICRS>::new_spherical_coord(
-            Degrees::new(0.0),
-            Degrees::new(0.0),
-            100.0
-        );
-        let coord2 = SphericalCoord::<Geocentric, ICRS>::new_spherical_coord(
-            Degrees::new(0.0),
-            Degrees::new(0.0),
-            200.0
-        );
-        let distance = coord1.distance_to(&coord2);
-        assert!((distance - 100.0).abs() < 1e-10);
+        let coord1 = SphericalCoord::<Geocentric, ICRS, PositionKind>::new_spherical_coord(
+            Degrees::new(0.0),
+            Degrees::new(0.0),
+            Some(100.0)
+        );
+        let coord2 = SphericalCoord::<Geocentric, ICRS, PositionKind>::new_spherical_coord(
+            Degrees::new(0.0),
+            Degrees::new(0.0),
+            Some(200.0)
+        );
+        let distance = coord1.distance.unwrap() - coord2.distance.unwrap();
+        assert_eq!(distance.abs(), 100.0);
     }
 
     #[test]
     fn test_spherical_coord_angular_separation() {
-        let coord1 = SphericalCoord::<Geocentric, ICRS>::new_spherical_coord(
-            Degrees::new(0.0),
-            Degrees::new(0.0),
-            100.0
-        );
-        let coord2 = SphericalCoord::<Geocentric, ICRS>::new_spherical_coord(
-            Degrees::new(90.0),
-            Degrees::new(0.0),
-            100.0
+        let coord1 = SphericalCoord::<Geocentric, ICRS, PositionKind>::new_spherical_coord(
+            Degrees::new(0.0),
+            Degrees::new(0.0),
+            Some(100.0)
+        );
+        let coord2 = SphericalCoord::<Geocentric, ICRS, PositionKind>::new_spherical_coord(
+            Degrees::new(90.0),
+            Degrees::new(0.0),
+            Some(100.0)
         );
         let separation = coord1.angular_separation(coord2);
         assert!((separation.as_f64() - 90.0).abs() < 1e-6);
@@ -275,15 +250,15 @@
 
     #[test]
     fn test_spherical_coord_angular_separation_same_point() {
-        let coord1 = SphericalCoord::<Geocentric, ICRS>::new_spherical_coord(
-            Degrees::new(45.0),
-            Degrees::new(30.0),
-            100.0
-        );
-        let coord2 = SphericalCoord::<Geocentric, ICRS>::new_spherical_coord(
-            Degrees::new(45.0),
-            Degrees::new(30.0),
-            200.0
+        let coord1 = SphericalCoord::<Geocentric, ICRS, PositionKind>::new_spherical_coord(
+            Degrees::new(45.0),
+            Degrees::new(30.0),
+            Some(100.0)
+        );
+        let coord2 = SphericalCoord::<Geocentric, ICRS, PositionKind>::new_spherical_coord(
+            Degrees::new(45.0),
+            Degrees::new(30.0),
+            Some(200.0)
         );
         let separation = coord1.angular_separation(coord2);
         assert!((separation.as_f64() - 0.0).abs() < 1e-6);
@@ -291,15 +266,15 @@
 
     #[test]
     fn test_spherical_coord_angular_separation_opposite() {
-        let coord1 = SphericalCoord::<Geocentric, ICRS>::new_spherical_coord(
-            Degrees::new(0.0),
-            Degrees::new(0.0),
-            100.0
-        );
-        let coord2 = SphericalCoord::<Geocentric, ICRS>::new_spherical_coord(
+        let coord1 = SphericalCoord::<Geocentric, ICRS, PositionKind>::new_spherical_coord(
+            Degrees::new(0.0),
+            Degrees::new(0.0),
+            Some(100.0)
+        );
+        let coord2 = SphericalCoord::<Geocentric, ICRS, PositionKind>::new_spherical_coord(
             Degrees::new(180.0),
             Degrees::new(0.0),
-            100.0
+            Some(100.0)
         );
         let separation = coord1.angular_separation(coord2);
         assert!((separation.as_f64() - 180.0).abs() < 1e-6);
@@ -307,10 +282,10 @@
 
     #[test]
     fn test_spherical_coord_debug() {
-        let coord = SphericalCoord::<Barycentric, ICRS>::new_spherical_coord(
-            Degrees::new(45.0),
-            Degrees::new(90.0),
-            1.0
+        let coord = SphericalCoord::<Barycentric, ICRS, PositionKind>::new_spherical_coord(
+            Degrees::new(45.0),
+            Degrees::new(90.0),
+            Some(1.0)
         );
         let debug_str = format!("{:?}", coord);
         assert!(debug_str.contains("SphericalCoord"));
@@ -318,85 +293,84 @@
 
     #[test]
     fn test_spherical_coord_clone() {
-        let coord1 = SphericalCoord::<Geocentric, ICRS>::new_spherical_coord(
+        let coord1 = SphericalCoord::<Geocentric, ICRS, PositionKind>::new_spherical_coord(
             Degrees::new(30.0),
             Degrees::new(60.0),
-            100.0
+            Some(100.0)
         );
         let coord2 = coord1.clone();
         assert_eq!(coord1.polar.as_f64(), coord2.polar.as_f64());
         assert_eq!(coord1.azimuth.as_f64(), coord2.azimuth.as_f64());
-        assert_eq!(coord1.radial_distance, coord2.radial_distance);
+        assert_eq!(coord1.distance.unwrap(), coord2.distance.unwrap());
     }
 
     #[test]
     fn test_spherical_coord_copy() {
-        let coord1 = SphericalCoord::<Heliocentric, ICRS>::new_spherical_coord(
-            Degrees::new(45.0),
-            Degrees::new(90.0),
-            200.0
+        let coord1 = SphericalCoord::<Heliocentric, ICRS, PositionKind>::new_spherical_coord(
+            Degrees::new(45.0),
+            Degrees::new(90.0),
+            Some(200.0)
         );
         let coord2 = coord1; // Copy
         assert_eq!(coord1.polar.as_f64(), coord2.polar.as_f64());
         assert_eq!(coord1.azimuth.as_f64(), coord2.azimuth.as_f64());
-        assert_eq!(coord1.radial_distance, coord2.radial_distance);
+        assert_eq!(coord1.distance.unwrap(), coord2.distance.unwrap());
     }
 
     #[test]
     fn test_spherical_coord_different_centers() {
-        let coord1 = SphericalCoord::<Barycentric, ICRS>::new_spherical_coord(
+        let coord1 = SphericalCoord::<Barycentric, ICRS, PositionKind>::new_spherical_coord(
             Degrees::new(30.0),
             Degrees::new(60.0),
-            100.0
-        );
-        let coord2 = SphericalCoord::<Geocentric, ICRS>::new_spherical_coord(
+            Some(100.0)
+        );
+        let coord2 = SphericalCoord::<Geocentric, ICRS, PositionKind>::new_spherical_coord(
             Degrees::new(30.0),
             Degrees::new(60.0),
-            100.0
+            Some(100.0)
         );
         assert_eq!(coord1.polar.as_f64(), coord2.polar.as_f64());
         assert_eq!(coord1.azimuth.as_f64(), coord2.azimuth.as_f64());
-        assert_eq!(coord1.radial_distance, coord2.radial_distance);
+        assert_eq!(coord1.distance.unwrap(), coord2.distance.unwrap());
     }
 
     #[test]
     fn test_spherical_coord_different_frames() {
-        let coord1 = SphericalCoord::<Geocentric, ICRS>::new_spherical_coord(
-            Degrees::new(45.0),
-            Degrees::new(90.0),
-            150.0
-        );
-        let coord2 = SphericalCoord::<Geocentric, Ecliptic>::new_spherical_coord(
-            Degrees::new(45.0),
-            Degrees::new(90.0),
-            150.0
+        let coord1 = SphericalCoord::<Geocentric, ICRS, PositionKind>::new_spherical_coord(
+            Degrees::new(45.0),
+            Degrees::new(90.0),
+            Some(150.0)
+        );
+        let coord2 = SphericalCoord::<Geocentric, Ecliptic, PositionKind>::new_spherical_coord(
+            Degrees::new(45.0),
+            Degrees::new(90.0),
+            Some(150.0)
         );
         assert_eq!(coord1.polar.as_f64(), coord2.polar.as_f64());
         assert_eq!(coord1.azimuth.as_f64(), coord2.azimuth.as_f64());
-        assert_eq!(coord1.radial_distance, coord2.radial_distance);
+        assert_eq!(coord1.distance.unwrap(), coord2.distance.unwrap());
     }
 
     #[test]
     fn test_spherical_coord_edge_cases() {
         // Large angles
-        let coord = SphericalCoord::<Geocentric, ICRS>::new_spherical_coord(
+        let coord = SphericalCoord::<Geocentric, ICRS, PositionKind>::new_spherical_coord(
             Degrees::new(359.999),
             Degrees::new(179.999),
-            1e6
+            Some(1e6)
         );
         assert!((coord.polar.as_f64() - 359.999).abs() < 1e-6);
         assert!((coord.azimuth.as_f64() - 179.999).abs() < 1e-6);
-        assert!((coord.radial_distance - 1e6).abs() < 1e-6);
+        assert!((coord.distance.unwrap() - 1e6).abs() < 1e-6);
 
         // Very small angles
-        let coord = SphericalCoord::<Geocentric, ICRS>::new_spherical_coord(
+        let coord = SphericalCoord::<Geocentric, ICRS, PositionKind>::new_spherical_coord(
             Degrees::new(0.001),
             Degrees::new(0.001),
-            1e-6
+            Some(1e-6)
         );
         assert!((coord.polar.as_f64() - 0.001).abs() < 1e-6);
         assert!((coord.azimuth.as_f64() - 0.001).abs() < 1e-6);
-        assert!((coord.radial_distance - 1e-6).abs() < 1e-6);
-    }
->>>>>>> 7e18bea2
+        assert!((coord.distance.unwrap() - 1e-6).abs() < 1e-6);
+    }
 }